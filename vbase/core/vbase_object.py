"""
Objects supported by the validityBase (vBase) platform.
A vBase objects are the basic digital objects
for which commitments and operations are supported.
Higher-order abstractions, such as datasets
comprise one or more records (objects) belonging to a set.
"""

<<<<<<< HEAD
=======
from abc import ABC, abstractmethod
import hashlib
>>>>>>> 65570282
import json
import logging
from abc import ABC, abstractmethod
from typing import Any, Dict, List, Optional, Tuple, Union

from vbase.utils.crypto_utils import float_to_field, hash_typed_values, string_to_u64_id
from vbase.utils.log import get_default_logger

_LOG = get_default_logger(__name__)
_LOG.setLevel(logging.INFO)


class VBaseObject(ABC):
    """
    Provides basic Python vBase object features.
    Implements base functionality shared across various objects and dataset records.
    Children implement object-specific logic.
    """

    data: Any
    cid: Union[str, None]

    def __init__(
        self,
        init_data: Optional[Any] = None,
        init_dict: Optional[Dict] = None,
        init_json: Optional[str] = None,
    ):
        """
        Create an object.
        Can crate objects using a variety of inputs.
        Exactly one init argument below should be provided.

        :param init_data: Object raw data.
        :param init_dict: Object dictionary representation.
        :param init_json: Object JSON representation
        """
        self.cid = None

        # Verify that exactly one input is provided.
        inputs_provided = sum(x is not None for x in [init_data, init_dict, init_json])
        if inputs_provided != 1:
            raise ValueError(
                "Exactly one of init_data, init_dict, or init_json must be provided."
            )

        if init_dict is not None:
            self._init_from_dict(init_dict)
        elif init_json is not None:
            self._init_from_json(init_json)
        else:
            self.data = init_data
        self.cid = None

    @abstractmethod
    def _init_from_dict(self, init_dict: dict):
        """
        Initialize an object using a dictionary.

        :param init_dict: Object dictionary representation.
        """

    def _init_from_json(self, init_json: str):
        """
        Initialize an object using a JSON string.

        :param init_json: Object JSON representation
        """
        self._init_from_dict(json.loads(init_json))

    @staticmethod
    @abstractmethod
    def get_cid_for_data(record_data: Any) -> str:
        """
        Generate a content identifier (CID) for an object with given data.
        The method may be called to post commitments without instantiating an object.
        The encapsulation of different digital objects and
        their CID calculation is a primary job of an object.

        :param record_data: The object data.
            Allows calculating a CID without instantiating an object.
        :return: The CID generated.
        """

    def get_cid(self) -> str:
        """
        Return the content identifier (CID) for the object.
        Calculates the CID if necessary and caches it for subsequent queries.

        :return: The CID generated.
        """
        if self.cid is None:
            self.cid = self.get_cid_for_data(self.data)
        return self.cid

    def get_dict(self) -> dict:
        """
        Return the dictionary representation of the object's data.
        This is a basic implementation that most objects should override
        with more intelligent object-specific implementations.
        Converting objects to dictionaries is useful as a step in converting
        sets to DataFrames.

        :return: The dictionary representation of the object.
        """
        return {"data": self.data}


class VBaseIntObject(VBaseObject):
    """
    An integer object
    """

    def __init__(
        self,
        init_data: Optional[int] = None,
        init_dict: Optional[Dict[str, int]] = None,
        init_json: Optional[str] = None,
    ):
        super().__init__(init_data, init_dict, init_json)

    def _init_from_dict(self, init_dict: Dict[str, int]):
        self.data: int = int(init_dict["data"])

    @staticmethod
    def get_cid_for_data(record_data: int) -> str:
        return hash_typed_values(["uint256"], [record_data])


class VBasePrivateIntObject(VBaseObject):
    """
    An integer object that preserves object privacy
    Each object comprises an integer value and a string salt.
    The user-specified random salt preserves privacy of the data with low entropy.
    To verify the object, users must specify the preimage with salts.
    The source datasets to be validated will be commonly stored as a spreadsheet with two columns.
    """

    def __init__(
        self,
        init_data: Optional[Union[int, str]] = None,
        init_dict: Optional[Dict[str, Union[int, str]]] = None,
        init_json: Optional[str] = None,
    ):
        super().__init__(init_data, init_dict, init_json)

    def _init_from_dict(self, init_dict: Dict[str, Union[int, str]]):
        # The data tuple is converted to a list when saved as dictionary or JSON.
        # So we must load the tuple from the list.
        self.data: Tuple[int, str] = (
            int(init_dict["data"][0]),
            str(init_dict["data"][1]),
        )

    @staticmethod
    def get_cid_for_data(record_data: Tuple[int, str]) -> str:
        return hash_typed_values(
            ["uint256", "string"], [record_data[0], record_data[1]]
        )


class VBaseFloatObject(VBaseObject):
    """
    A float object
    Floats are committed as fixed-point integers to support ZKPs.
    """

    def __init__(
        self,
        init_data: Optional[float] = None,
        init_dict: Optional[Dict[str, float]] = None,
        init_json: Optional[str] = None,
    ):
        super().__init__(init_data, init_dict, init_json)

    def _init_from_dict(self, init_dict: Dict[str, float]):
        self.data: float = float(init_dict["data"])

    @staticmethod
    def get_cid_for_data(record_data: float) -> str:
        return hash_typed_values(["uint256"], [float_to_field(record_data)])


class VBasePrivateFloatObject(VBaseObject):
    """
    A float object that preserves object privacy
    Each object comprises a float value and a string salt.
    """

    def __init__(
        self,
        init_data: Optional[Union[float, str]] = None,
        init_dict: Optional[Dict[str, Union[float, str]]] = None,
        init_json: Optional[str] = None,
    ):
        super().__init__(init_data, init_dict, init_json)

    def _init_from_dict(self, init_dict: Dict[str, Union[float, str]]):
        # The data tuple is converted to a list when saved as dictionary or JSON.
        # So we must load the tuple from the list.
        self.data: Tuple[float, str] = (
            float(init_dict["data"][0]),
            str(init_dict["data"][1]),
        )

    @staticmethod
    def get_cid_for_data(record_data: Tuple[int, str]) -> str:
        return hash_typed_values(
            ["uint256", "string"],
            [float_to_field(record_data[0]), record_data[1]],
        )


class VBaseStringObject(VBaseObject):
    """
    A string object
    """

    def __init__(
        self,
        init_data: Optional[str] = None,
        init_dict: Optional[Dict[str, str]] = None,
        init_json: Optional[str] = None,
    ):
        super().__init__(init_data, init_dict, init_json)

    def _init_from_dict(self, init_dict: Dict[str, str]):
        self.data: str = str(init_dict["data"])

    @staticmethod
    def get_cid_for_data(record_data: str) -> str:
        return hash_typed_values(["string"], [record_data])


class VBaseJsonObject(VBaseObject):
    """
    A JSON string object
    """

    def __init__(
        self,
        init_data: Optional[str] = None,
        init_dict: Optional[Dict[str, str]] = None,
        init_json: Optional[str] = None,
    ):
        super().__init__(init_data, init_dict, init_json)

    def _init_from_dict(self, init_dict: Dict[str, str]):
        # When the JSON object is saved as a dictionary or JSON, data remains a string.
        # Se we can simply read it as a string.
        self.data: str = str(init_dict["data"])

    @staticmethod
    def get_cid_for_data(record_data: str) -> str:
        return VBaseStringObject.get_cid_for_data(record_data)

    def get_dict(self) -> dict:
        return json.loads(self.data)


class VBasePortfolioObject(VBaseObject):
    """
    A portfolio object
    Each portfolio is a dictionary with
    symbol/id keys and weight values.
    """

    def __init__(
        self,
        init_data: Optional[Dict[str, Union[int, float]]] = None,
        init_dict: Optional[Dict[str, Dict[str, Union[int, float]]]] = None,
        init_json: Optional[str] = None,
    ):
        super().__init__(init_data, init_dict, init_json)

    def _init_from_dict(self, init_dict: Dict[str, Dict[str, Union[int, float]]]):
        self.data: Dict[str, Union[int, float]] = init_dict["data"]

    @staticmethod
    def get_cid_for_data(record_data: dict) -> str:
        assert all(isinstance(key, str) for key in record_data.keys())
        assert all(isinstance(value, (int, float)) for value in record_data.values())
        # Portfolio symbols are mapped to u64 numeric values.
        # Truncate to 64 bits as ids are stored as u64 values.
        ids: List[Any] = [string_to_u64_id(key) for key in record_data.keys()]
        # Portfolio weights are mapped to field numeric values with
        # fixed point base -- uint256.
        vals: List[Any] = [float_to_field(val) for val in list(record_data.values())]
        # Both arrays are concatenated to calculate the hash.
        return hash_typed_values(
            ["uint64"] * len(ids) + ["uint256"] * len(vals),
            ids + vals,
        )

class VBaseBytesObject(VBaseObject):
    """
    A binary (bytes) object for opaque binary data (e.g., PDFs, images).
    """

    def __init__(
        self,
        init_data: Optional[bytes] = None,
        init_dict: Optional[Dict[str, str]] = None,
        init_json: Optional[str] = None,
    ):
        super().__init__(init_data, init_dict, init_json)

    def _init_from_dict(self, init_dict: Dict[str, str]):
        raise NotImplementedError("Deserialization from dict not supported for raw bytes.")

    @staticmethod
    def get_cid_for_data(record_data: bytes) -> str:
        return "0x" + hashlib.sha3_256(record_data).hexdigest()

VBASE_OBJECT_TYPES = {
    "VBaseIntObject": VBaseIntObject,
    "VBasePrivateIntObject": VBasePrivateIntObject,
    "VBaseFloatObject": VBaseFloatObject,
    "VBasePrivateFloatObject": VBasePrivateFloatObject,
    "VBaseStringObject": VBaseStringObject,
    "VBaseJsonObject": VBaseJsonObject,
    "VBasePortfolioObject": VBasePortfolioObject,
    "VBaseBytesObject": VBaseBytesObject,
}<|MERGE_RESOLUTION|>--- conflicted
+++ resolved
@@ -6,11 +6,8 @@
 comprise one or more records (objects) belonging to a set.
 """
 
-<<<<<<< HEAD
-=======
 from abc import ABC, abstractmethod
 import hashlib
->>>>>>> 65570282
 import json
 import logging
 from abc import ABC, abstractmethod
