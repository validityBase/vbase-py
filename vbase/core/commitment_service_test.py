--- conflicted
+++ resolved
@@ -14,13 +14,8 @@
 
 
 class CommitmentServiceTest(CommitmentService):
-<<<<<<< HEAD
-    """Interface for base commitment operations"""
-=======
+    """Interface for base commitment operations
     """
-    Interface for base commitment operations    
-    """
->>>>>>> 4dc113bb
 
     @abstractmethod
     def clear_sets(self):
