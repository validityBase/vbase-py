"""The vbase commitment service module provides access to various commitment services
such as blockchain-based smart contracts.
"""

import logging
from abc import ABC, abstractmethod
from typing import List, Union

from vbase.utils.log import get_default_logger

_LOG = get_default_logger(__name__)
_LOG.setLevel(logging.INFO)


class CommitmentService(ABC):
<<<<<<< HEAD
    """Interface for base commitment operations"""
=======
    """
    Interface for base commitment operations    
    """
>>>>>>> 4dc113bb

    @staticmethod
    @abstractmethod
    def get_init_args_from_env(dotenv_path: Union[str, None] = None) -> dict:
        """Worker function to load the environment variables.

        :param dotenv_path: The .env file path, if any.
        :return: The dictionary of construction arguments.
        """

    @staticmethod
    @abstractmethod
    def create_instance_from_env(
        dotenv_path: Union[str, None] = None
    ) -> "CommitmentService":
        """Creates an instance initialized from environment variables.
        Syntactic sugar for initializing new commitment objects using settings
        stored in a .env file or in environment variables.

        :param dotenv_path: Path to the .env file.
            Below is the default treatment that should be appropriate in most scenarios:
            - If called with no arguments, or if the default None dotenv_path is specified,
                default to the existing environment variables.
            - If dotenv_path is specified, attempt to load environment variables from the file.
        :return: The dictionary of arguments.
        """

    @abstractmethod
    def get_default_user(self) -> str:
        """Return the default user address used in vBase transactions.

        :return: The default user address used in vBase transactions.
        """

    @staticmethod
    @abstractmethod
    def convert_timestamp_str_to_chain(ts: str) -> int:
        """Convert a string representation of a Pandas timestamp
        to a chain timestamp returned by smart contract calls.

        :param ts: The pandas timestamp in string representation.
        :return: The chain timestamp returned by smart contract calls.
        """

    @staticmethod
    @abstractmethod
    def convert_timestamp_chain_to_str(ts: int) -> str:
        """Convert a chain timestamp returned by smart contract calls to a Pandas timestamp.

        :param ts: The chain timestamp returned by smart contract calls.
        :return: The pandas timestamp in string representation.
        """

    @abstractmethod
    def get_named_set_cid(self, name: str) -> str:
        """Returns a hash corresponding to a set name.
        Abstracts the hashing implementation from the upper layers

        :param name: The name of the set
        :return: The CID (hash) corresponding to the name.
        """

    @abstractmethod
    def add_set(self, set_cid: str) -> dict:
        """Records a set commitment.
        This is a low-level function that operates on set CIDs.
        It does not specify how a hash is built and does not provide
        a schema for hashing complex information.

        :param set_cid: The CID identifying the set.
        :return: The commitment log containing commitment receipt info.
        """

    @abstractmethod
    def user_set_exists(self, user: str, set_cid: str) -> bool:
        """Checks whether a given set exists for a user.

        :param user: The address for the user who recorded the commitment.
        :param set_cid: The CID identifying the set.
        :return: True if the set exists for the user; False otherwise.
        """

    @abstractmethod
    def verify_user_sets(self, user: str, user_set_cid_sum: str) -> bool:
        """Verifies all set commitments previously recorded by the user.
        This verifies all set commitments for completeness.
        The sum of all set CIDs for the user encodes the collection of all sets.
        This is a low-level function that operates on object hashes.

        :param user: The address for the user who recorded the commitment.
        :param user_set_cid_sum: The sum of all set CIDs for the user.
        :return: True if the commitment has been verified successfully;
            False otherwise.
        """

    @abstractmethod
    def add_object(self, object_cid: str) -> dict:
        """Record an object commitment.
        This is a low-level function that operates on object hashes.
        It does not specify how a hash is built and does not provide
        a schema for hashing complex information.

        :param object_cid: The CID identifying the object.
        :return: The commitment log containing commitment receipt info.
        """

    @abstractmethod
    def verify_user_object(self, user: str, object_cid: str, timestamp: str) -> bool:
        """Verifies an object commitment previously recorded.
        This is a low-level function that operates on object hashes.

        :param user: The address for the user who recorded the commitment.
        :param object_cid: The CID identifying the object.
        :param timestamp: The timestamp of the commitment.
        :return: True if the commitment has been verified successfully;
            False otherwise.
        """

    @abstractmethod
    def add_set_object(self, set_cid: str, object_cid: str) -> dict:
        """Records a commitment for an object belonging to a set of objects.
        This is a low-level function that operates on set and object hashes.
        It does not specify how a hash is built and does not provide
        a schema for hashing complex information.

        :param set_cid: The CID for the set containing the object.
        :param object_cid: The object hash to record.
        :return: The commitment log containing commitment receipt info.
        """

    @abstractmethod
    def add_sets_objects_batch(
        self, set_cids: List[str], object_cids: List[str]
    ) -> List[dict]:
        """Records a batch of commitments for objects belonging to sets.
        This is a low-level function that operates on set and object hashes.
        It does not specify how a hash is built and does not provide
        a schema for hashing complex information.

        :param set_cids: The hashes of the sets containing the objects.
        :param object_cids: The hashes to record.
        :return: The commitment logs containing commitment receipts.
        """

    @abstractmethod
    def add_set_objects_batch(self, set_cid: str, object_cids: List[str]) -> List[dict]:
        """Records a batch of commitments for objects belonging to a set.
        This is a low-level function that operates on set and object hashes.
        It does not specify how a hash is built and does not provide
        a schema for hashing complex information.

        :param set_cid: The hashes of the sets containing the objects.
        :param object_cids: The hashes to record.
        :return: The commitment logs containing commitment receipts.
        """

    @abstractmethod
    def verify_user_set_objects(
        self, user: str, set_cid: str, user_set_object_cid_sum: str
    ) -> bool:
        """Verifies an object commitment previously recorded.
        This is a low-level function that operates on object hashes.

        :param user: The address for the user who recorded the commitment.
        :param set_cid: The CID for the set containing the object.
        :param user_set_object_cid_sum: The sum of all object hashes for the user set
        :return: True if the commitment has been verified successfully;
            False otherwise.
        """<|MERGE_RESOLUTION|>--- conflicted
+++ resolved
@@ -13,13 +13,8 @@
 
 
 class CommitmentService(ABC):
-<<<<<<< HEAD
-    """Interface for base commitment operations"""
-=======
+    """Interface for base commitment operations
     """
-    Interface for base commitment operations    
-    """
->>>>>>> 4dc113bb
 
     @staticmethod
     @abstractmethod
