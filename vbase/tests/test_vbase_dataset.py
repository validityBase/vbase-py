--- conflicted
+++ resolved
@@ -2,14 +2,10 @@
 Tests of the vbase_dataset module
 """
 
-<<<<<<< HEAD
-=======
 from datetime import datetime, timedelta
 from pathlib import Path
-import numpy as np
 from io import BytesIO
 import imageio
->>>>>>> 65570282
 import logging
 import time
 import unittest
@@ -17,27 +13,21 @@
 
 import pandas as pd
 
-<<<<<<< HEAD
-=======
 from vbase.tests.test_crypto_utils import sha3_256_hash_bytes
 from vbase.utils.crypto_utils import add_uint256_uint256
->>>>>>> 65570282
 from vbase.core.vbase_client import VBaseClient
 from vbase.core.vbase_client_test import VBaseClientTest
-from vbase.core.vbase_dataset import VBaseDataset
 from vbase.core.vbase_object import (
+    VBaseIntObject,
+    VBasePrivateIntObject,
+    VBaseStringObject,
     VBaseFloatObject,
-    VBaseIntObject,
+    VBasePrivateFloatObject,
     VBaseJsonObject,
     VBasePortfolioObject,
-<<<<<<< HEAD
-    VBasePrivateFloatObject,
-    VBasePrivateIntObject,
-    VBaseStringObject,
-=======
     VBaseBytesObject
->>>>>>> 65570282
 )
+from vbase.core.vbase_dataset import VBaseDataset
 from vbase.tests.utils import (
     create_dataset_worker,
     dataset_add_record_checks,
